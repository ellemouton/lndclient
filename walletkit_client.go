package lndclient

import (
	"bytes"
	"context"
	"encoding/hex"
	"fmt"
	"time"

	"github.com/btcsuite/btcd/btcec/v2"
	"github.com/btcsuite/btcd/btcec/v2/schnorr"
	"github.com/btcsuite/btcd/btcutil"
	"github.com/btcsuite/btcd/btcutil/psbt"
	"github.com/btcsuite/btcd/chaincfg"
	"github.com/btcsuite/btcd/chaincfg/chainhash"
	"github.com/btcsuite/btcd/txscript"
	"github.com/btcsuite/btcd/wire"
	"github.com/btcsuite/btcwallet/waddrmgr"
	"github.com/btcsuite/btcwallet/wtxmgr"
	"github.com/lightningnetwork/lnd/keychain"
	"github.com/lightningnetwork/lnd/lnrpc"
	"github.com/lightningnetwork/lnd/lnrpc/signrpc"
	"github.com/lightningnetwork/lnd/lnrpc/walletrpc"
	"github.com/lightningnetwork/lnd/lnwallet"
	"github.com/lightningnetwork/lnd/lnwallet/chainfee"
	"google.golang.org/grpc"
)

// LeaseDescriptor contains information about a locked output.
type LeaseDescriptor struct {
	// LockID is the ID of the lease.
	LockID wtxmgr.LockID

	// Outpoint is the outpoint of the locked output.
	Outpoint wire.OutPoint

	// Value is the value of the locked output in satoshis.
	Value btcutil.Amount

	// PkScript is the pkscript of the locked output.
	PkScript []byte

	// Expiration is the absolute time of the lock's expiration.
	Expiration time.Time
}

<<<<<<< HEAD
=======
// ListUnspentOption is a functional type for an option that modifies a
// ListUnspentRequest.
type ListUnspentOption func(r *walletrpc.ListUnspentRequest)

// WithUnspentAccount is an option for setting the account on a
// ListUnspentRequest.
func WithUnspentAccount(account string) ListUnspentOption {
	return func(r *walletrpc.ListUnspentRequest) {
		r.Account = account
	}
}

// WithUnspentUnconfirmedOnly is an option for setting the UnconfirmedOnly flag
// on a ListUnspentRequest.
func WithUnspentUnconfirmedOnly() ListUnspentOption {
	return func(r *walletrpc.ListUnspentRequest) {
		r.UnconfirmedOnly = true
	}
}

>>>>>>> cd37d1aa
// WalletKitClient exposes wallet functionality.
type WalletKitClient interface {
	// ListUnspent returns a list of all utxos spendable by the wallet with
	// a number of confirmations between the specified minimum and maximum.
	ListUnspent(ctx context.Context, minConfs, maxConfs int32,
		opts ...ListUnspentOption) ([]*lnwallet.Utxo, error)

	// LeaseOutput locks an output to the given ID for the lease time
	// provided, preventing it from being available for any future coin
	// selection attempts. The absolute time of the lock's expiration is
	// returned. The expiration of the lock can be extended by successive
	// invocations of this call. Outputs can be unlocked before their
	// expiration through `ReleaseOutput`.
	LeaseOutput(ctx context.Context, lockID wtxmgr.LockID,
		op wire.OutPoint, leaseTime time.Duration) (time.Time, error)

	// ListLeases returns a list of all currently locked outputs.
	ListLeases(ctx context.Context) ([]LeaseDescriptor, error)

	// ReleaseOutput unlocks an output, allowing it to be available for coin
	// selection if it remains unspent. The ID should match the one used to
	// originally lock the output.
	ReleaseOutput(ctx context.Context, lockID wtxmgr.LockID,
		op wire.OutPoint) error

	DeriveNextKey(ctx context.Context, family int32) (
		*keychain.KeyDescriptor, error)

	DeriveKey(ctx context.Context, locator *keychain.KeyLocator) (
		*keychain.KeyDescriptor, error)

	NextAddr(ctx context.Context, accountName string,
		addressType walletrpc.AddressType,
		change bool) (btcutil.Address, error)

	PublishTransaction(ctx context.Context, tx *wire.MsgTx,
		label string) error

	SendOutputs(ctx context.Context, outputs []*wire.TxOut,
		feeRate chainfee.SatPerKWeight,
		label string) (*wire.MsgTx, error)

	EstimateFeeRate(ctx context.Context,
		confTarget int32) (chainfee.SatPerKWeight, error)

	// ListSweeps returns a list of sweep transaction ids known to our node.
	// Note that this function only looks up transaction ids, and does not
	// query our wallet for the full set of transactions.
	ListSweeps(ctx context.Context) ([]string, error)

	// ListSweepsVerbose returns a list of sweep transactions known to our
	// node with verbose information about each sweep.
	ListSweepsVerbose(ctx context.Context) ([]lnwallet.TransactionDetail,
		error)

	// BumpFee attempts to bump the fee of a transaction by spending one of
	// its outputs at the given fee rate. This essentially results in a
	// child-pays-for-parent (CPFP) scenario. If the given output has been
	// used in a previous BumpFee call, then a transaction replacing the
	// previous is broadcast, resulting in a replace-by-fee (RBF) scenario.
	BumpFee(context.Context, wire.OutPoint, chainfee.SatPerKWeight) error

	// ListAccounts retrieves all accounts belonging to the wallet by default.
	// Optional name and addressType can be provided to filter through all the
	// wallet accounts and return only those matching.
	ListAccounts(ctx context.Context, name string,
		addressType walletrpc.AddressType) ([]*walletrpc.Account, error)

	// FundPsbt creates a fully populated PSBT that contains enough inputs
	// to fund the outputs specified in the template. There are two ways of
	// specifying a template: Either by passing in a PSBT with at least one
	// output declared or by passing in a raw TxTemplate message. If there
	// are no inputs specified in the template, coin selection is performed
	// automatically. If the template does contain any inputs, it is assumed
	// that full coin selection happened externally and no additional inputs
	// are added. If the specified inputs aren't enough to fund the outputs
	// with the given fee rate, an error is returned.
	// After either selecting or verifying the inputs, all input UTXOs are
	// locked with an internal app ID.
	//
	// NOTE: If this method returns without an error, it is the caller's
	// responsibility to either spend the locked UTXOs (by finalizing and
	// then publishing the transaction) or to unlock/release the locked
	// UTXOs in case of an error on the caller's side.
	FundPsbt(ctx context.Context,
		req *walletrpc.FundPsbtRequest) (*psbt.Packet, int32,
		[]*walletrpc.UtxoLease, error)

	// SignPsbt expects a partial transaction with all inputs and outputs
	// fully declared and tries to sign all unsigned inputs that have all
	// required fields (UTXO information, BIP32 derivation information,
	// witness or sig scripts) set.
	// If no error is returned, the PSBT is ready to be given to the next
	// signer or to be finalized if lnd was the last signer.
	//
	// NOTE: This RPC only signs inputs (and only those it can sign), it
	// does not perform any other tasks (such as coin selection, UTXO
	// locking or input/output/fee value validation, PSBT finalization). Any
	// input that is incomplete will be skipped.
	SignPsbt(ctx context.Context, packet *psbt.Packet) (*psbt.Packet, error)

	// FinalizePsbt expects a partial transaction with all inputs and
	// outputs fully declared and tries to sign all inputs that belong to
	// the wallet. Lnd must be the last signer of the transaction. That
	// means, if there are any unsigned non-witness inputs or inputs without
	// UTXO information attached or inputs without witness data that do not
	// belong to lnd's wallet, this method will fail. If no error is
	// returned, the PSBT is ready to be extracted and the final TX within
	// to be broadcast.
	//
	// NOTE: This method does NOT publish the transaction once finalized. It
	// is the caller's responsibility to either publish the transaction on
	// success or unlock/release any locked UTXOs in case of an error in
	// this method.
	FinalizePsbt(ctx context.Context, packet *psbt.Packet,
		account string) (*psbt.Packet, *wire.MsgTx, error)

	// ImportPublicKey imports a public key as watch-only into the wallet.
	//
	// NOTE: Events (deposits/spends) for a key will only be detected by lnd
	// if they happen after the import. Rescans to detect past events will
	// be supported later on.
	ImportPublicKey(ctx context.Context, pubkey *btcec.PublicKey,
		addrType lnwallet.AddressType) error

	// ImportTaprootScript imports a user-provided taproot script into the
	// wallet. The imported script will act as a pay-to-taproot address.
	//
	// NOTE: Events (deposits/spends) for a key will only be detected by lnd
	// if they happen after the import. Rescans to detect past events will
	// be supported later on.
	//
	// NOTE: Taproot keys imported through this RPC currently _cannot_ be
	// used for funding PSBTs. Only tracking the balance and UTXOs is
	// currently supported.
	ImportTaprootScript(ctx context.Context,
		tapscript *waddrmgr.Tapscript) (btcutil.Address, error)
}

type walletKitClient struct {
	client       walletrpc.WalletKitClient
	walletKitMac serializedMacaroon
	timeout      time.Duration
	params       *chaincfg.Params
}

// A compile-time constraint to ensure walletKitclient satisfies the
// WalletKitClient interface.
var _ WalletKitClient = (*walletKitClient)(nil)

func newWalletKitClient(conn grpc.ClientConnInterface,
	walletKitMac serializedMacaroon, timeout time.Duration,
	chainParams *chaincfg.Params) *walletKitClient {

	return &walletKitClient{
		client:       walletrpc.NewWalletKitClient(conn),
		walletKitMac: walletKitMac,
		timeout:      timeout,
		params:       chainParams,
	}
}

// ListUnspent returns a list of all utxos spendable by the wallet with a number
// of confirmations between the specified minimum and maximum.
func (m *walletKitClient) ListUnspent(ctx context.Context, minConfs,
	maxConfs int32, opts ...ListUnspentOption) ([]*lnwallet.Utxo, error) {

	rpcCtx, cancel := context.WithTimeout(ctx, m.timeout)
	defer cancel()

	rpcReq := &walletrpc.ListUnspentRequest{
		MinConfs: minConfs,
		MaxConfs: maxConfs,
	}

	for _, opt := range opts {
		opt(rpcReq)
	}

	rpcCtx = m.walletKitMac.WithMacaroonAuth(rpcCtx)
	resp, err := m.client.ListUnspent(rpcCtx, rpcReq)
	if err != nil {
		return nil, err
	}

	utxos := make([]*lnwallet.Utxo, 0, len(resp.Utxos))
	for _, utxo := range resp.Utxos {
		var addrType lnwallet.AddressType
		switch utxo.AddressType {
		case lnrpc.AddressType_WITNESS_PUBKEY_HASH:
			addrType = lnwallet.WitnessPubKey
		case lnrpc.AddressType_NESTED_PUBKEY_HASH:
			addrType = lnwallet.NestedWitnessPubKey
		case lnrpc.AddressType_TAPROOT_PUBKEY:
			addrType = lnwallet.TaprootPubkey
		default:
			return nil, fmt.Errorf("invalid utxo address type %v",
				utxo.AddressType)
		}

		pkScript, err := hex.DecodeString(utxo.PkScript)
		if err != nil {
			return nil, err
		}

		opHash, err := chainhash.NewHash(utxo.Outpoint.TxidBytes)
		if err != nil {
			return nil, err
		}

		utxos = append(utxos, &lnwallet.Utxo{
			AddressType:   addrType,
			Value:         btcutil.Amount(utxo.AmountSat),
			Confirmations: utxo.Confirmations,
			PkScript:      pkScript,
			OutPoint: wire.OutPoint{
				Hash:  *opHash,
				Index: utxo.Outpoint.OutputIndex,
			},
		})
	}

	return utxos, nil
}

// LeaseOutput locks an output to the given ID, preventing it from being
// available for any future coin selection attempts. The absolute time of the
// lock's expiration is returned. The expiration of the lock can be extended by
// successive invocations of this call. Outputs can be unlocked before their
// expiration through `ReleaseOutput`.
func (m *walletKitClient) LeaseOutput(ctx context.Context, lockID wtxmgr.LockID,
	op wire.OutPoint, leaseTime time.Duration) (time.Time, error) {

	rpcCtx, cancel := context.WithTimeout(ctx, m.timeout)
	defer cancel()

	rpcCtx = m.walletKitMac.WithMacaroonAuth(rpcCtx)
	resp, err := m.client.LeaseOutput(rpcCtx, &walletrpc.LeaseOutputRequest{
		Id: lockID[:],
		Outpoint: &lnrpc.OutPoint{
			TxidBytes:   op.Hash[:],
			OutputIndex: op.Index,
		},
		ExpirationSeconds: uint64(leaseTime.Seconds()),
	})
	if err != nil {
		return time.Time{}, err
	}

	return time.Unix(int64(resp.Expiration), 0), nil
}

// ListLeases returns a list of all currently locked outputs.
func (m *walletKitClient) ListLeases(ctx context.Context) ([]LeaseDescriptor,
	error) {

	rpcCtx, cancel := context.WithTimeout(ctx, m.timeout)
	defer cancel()

	resp, err := m.client.ListLeases(
		m.walletKitMac.WithMacaroonAuth(rpcCtx),
		&walletrpc.ListLeasesRequest{},
	)
	if err != nil {
		return nil, err
	}

	leases := make([]LeaseDescriptor, 0, len(resp.LockedUtxos))
	for _, leasedUtxo := range resp.LockedUtxos {
		leasedUtxo := leasedUtxo

		txHash, err := chainhash.NewHash(
			leasedUtxo.Outpoint.TxidBytes,
		)
		if err != nil {
			return nil, err
		}

		if len(leasedUtxo.Id) != len(wtxmgr.LockID{}) {
			return nil, fmt.Errorf("invalid lease lock id length")
		}

		var lockID wtxmgr.LockID
		copy(lockID[:], leasedUtxo.Id)

		leases = append(leases, LeaseDescriptor{
			LockID: lockID,
			Outpoint: wire.OutPoint{
				Hash:  *txHash,
				Index: leasedUtxo.Outpoint.OutputIndex,
			},
			Value:      btcutil.Amount(leasedUtxo.Value),
			PkScript:   leasedUtxo.PkScript,
			Expiration: time.Unix(int64(leasedUtxo.Expiration), 0),
		})
	}

	return leases, nil
}

// ReleaseOutput unlocks an output, allowing it to be available for coin
// selection if it remains unspent. The ID should match the one used to
// originally lock the output.
func (m *walletKitClient) ReleaseOutput(ctx context.Context,
	lockID wtxmgr.LockID, op wire.OutPoint) error {

	rpcCtx, cancel := context.WithTimeout(ctx, m.timeout)
	defer cancel()

	rpcCtx = m.walletKitMac.WithMacaroonAuth(rpcCtx)
	_, err := m.client.ReleaseOutput(rpcCtx, &walletrpc.ReleaseOutputRequest{
		Id: lockID[:],
		Outpoint: &lnrpc.OutPoint{
			TxidBytes:   op.Hash[:],
			OutputIndex: op.Index,
		},
	})
	return err
}

func (m *walletKitClient) DeriveNextKey(ctx context.Context, family int32) (
	*keychain.KeyDescriptor, error) {

	rpcCtx, cancel := context.WithTimeout(ctx, m.timeout)
	defer cancel()

	rpcCtx = m.walletKitMac.WithMacaroonAuth(rpcCtx)
	resp, err := m.client.DeriveNextKey(rpcCtx, &walletrpc.KeyReq{
		KeyFamily: family,
	})
	if err != nil {
		return nil, err
	}

	key, err := btcec.ParsePubKey(resp.RawKeyBytes)
	if err != nil {
		return nil, err
	}

	return &keychain.KeyDescriptor{
		KeyLocator: keychain.KeyLocator{
			Family: keychain.KeyFamily(resp.KeyLoc.KeyFamily),
			Index:  uint32(resp.KeyLoc.KeyIndex),
		},
		PubKey: key,
	}, nil
}

func (m *walletKitClient) DeriveKey(ctx context.Context, in *keychain.KeyLocator) (
	*keychain.KeyDescriptor, error) {

	rpcCtx, cancel := context.WithTimeout(ctx, m.timeout)
	defer cancel()

	rpcCtx = m.walletKitMac.WithMacaroonAuth(rpcCtx)
	resp, err := m.client.DeriveKey(rpcCtx, &signrpc.KeyLocator{
		KeyFamily: int32(in.Family),
		KeyIndex:  int32(in.Index),
	})
	if err != nil {
		return nil, err
	}

	key, err := btcec.ParsePubKey(resp.RawKeyBytes)
	if err != nil {
		return nil, err
	}

	return &keychain.KeyDescriptor{
		KeyLocator: *in,
		PubKey:     key,
	}, nil
}

func (m *walletKitClient) NextAddr(ctx context.Context, accountName string,
	addressType walletrpc.AddressType, change bool) (btcutil.Address,
	error) {

	rpcCtx, cancel := context.WithTimeout(ctx, m.timeout)
	defer cancel()

	rpcCtx = m.walletKitMac.WithMacaroonAuth(rpcCtx)
	resp, err := m.client.NextAddr(rpcCtx, &walletrpc.AddrRequest{
		Account: accountName,
		Type:    addressType,
		Change:  change,
	})
	if err != nil {
		return nil, err
	}

	addr, err := btcutil.DecodeAddress(resp.Addr, nil)
	if err != nil {
		return nil, err
	}

	return addr, nil
}

func (m *walletKitClient) PublishTransaction(ctx context.Context,
	tx *wire.MsgTx, label string) error {

	txHex, err := encodeTx(tx)
	if err != nil {
		return err
	}

	rpcCtx, cancel := context.WithTimeout(ctx, m.timeout)
	defer cancel()

	rpcCtx = m.walletKitMac.WithMacaroonAuth(rpcCtx)
	_, err = m.client.PublishTransaction(rpcCtx, &walletrpc.Transaction{
		TxHex: txHex,
		Label: label,
	})

	return err
}

func (m *walletKitClient) SendOutputs(ctx context.Context,
	outputs []*wire.TxOut, feeRate chainfee.SatPerKWeight,
	label string) (*wire.MsgTx, error) {

	rpcCtx, cancel := context.WithTimeout(ctx, m.timeout)
	defer cancel()

	rpcCtx = m.walletKitMac.WithMacaroonAuth(rpcCtx)
	resp, err := m.client.SendOutputs(rpcCtx, &walletrpc.SendOutputsRequest{
		Outputs:  marshallTxOut(outputs),
		SatPerKw: int64(feeRate),
		Label:    label,
	})
	if err != nil {
		return nil, err
	}

	tx, err := decodeTx(resp.RawTx)
	if err != nil {
		return nil, err
	}

	return tx, nil
}

func (m *walletKitClient) EstimateFeeRate(ctx context.Context, confTarget int32) (
	chainfee.SatPerKWeight, error) {

	rpcCtx, cancel := context.WithTimeout(ctx, m.timeout)
	defer cancel()

	rpcCtx = m.walletKitMac.WithMacaroonAuth(rpcCtx)
	resp, err := m.client.EstimateFee(rpcCtx, &walletrpc.EstimateFeeRequest{
		ConfTarget: confTarget,
	})
	if err != nil {
		return 0, err
	}

	return chainfee.SatPerKWeight(resp.SatPerKw), nil
}

// ListSweeps returns a list of sweep transaction ids known to our node.
// Note that this function only looks up transaction ids (Verbose=false), and
// does not query our wallet for the full set of transactions.
func (m *walletKitClient) ListSweeps(ctx context.Context) ([]string, error) {
	rpcCtx, cancel := context.WithTimeout(ctx, m.timeout)
	defer cancel()

	resp, err := m.client.ListSweeps(
		m.walletKitMac.WithMacaroonAuth(rpcCtx),
		&walletrpc.ListSweepsRequest{
			Verbose: false,
		},
	)
	if err != nil {
		return nil, err
	}

	// Since we have requested the abbreviated response from lnd, we can
	// just get our response to a list of sweeps and return it.
	sweeps := resp.GetTransactionIds()
	return sweeps.TransactionIds, nil
}

// unmarshallOutputType translates a lnrpc.OutputScriptType into a
// txscript.ScriptClass.
func unmarshallOutputType(o lnrpc.OutputScriptType) txscript.ScriptClass {
	switch o {
	case lnrpc.OutputScriptType_SCRIPT_TYPE_SCRIPT_HASH:
		return txscript.ScriptHashTy

	case lnrpc.OutputScriptType_SCRIPT_TYPE_WITNESS_V0_PUBKEY_HASH:
		return txscript.WitnessV0PubKeyHashTy

	case lnrpc.OutputScriptType_SCRIPT_TYPE_WITNESS_V0_SCRIPT_HASH:
		return txscript.WitnessV0ScriptHashTy

	case lnrpc.OutputScriptType_SCRIPT_TYPE_PUBKEY:
		return txscript.PubKeyTy

	case lnrpc.OutputScriptType_SCRIPT_TYPE_MULTISIG:
		return txscript.MultiSigTy

	case lnrpc.OutputScriptType_SCRIPT_TYPE_NULLDATA:
		return txscript.NullDataTy

	case lnrpc.OutputScriptType_SCRIPT_TYPE_NON_STANDARD:
		return txscript.NonStandardTy

	case lnrpc.OutputScriptType_SCRIPT_TYPE_WITNESS_UNKNOWN:
		return txscript.WitnessUnknownTy

	case lnrpc.OutputScriptType_SCRIPT_TYPE_WITNESS_V1_TAPROOT:
		return txscript.WitnessV1TaprootTy

	default:
		return txscript.NonStandardTy
	}
}

// RPCTransaction returns a rpc transaction.
func UnmarshalTransactionDetail(tx *lnrpc.Transaction,
	chainParams *chaincfg.Params) (*lnwallet.TransactionDetail, error) {

	var outputDetails []lnwallet.OutputDetail
	for _, o := range tx.OutputDetails {
		address, err := btcutil.DecodeAddress(o.Address, chainParams)
		if err != nil {
			return nil, err
		}

		pkScript, err := hex.DecodeString(o.PkScript)
		if err != nil {
			return nil, err
		}

		outputDetails = append(outputDetails, lnwallet.OutputDetail{
			OutputType:   unmarshallOutputType(o.OutputType),
			Addresses:    []btcutil.Address{address},
			PkScript:     pkScript,
			OutputIndex:  int(o.OutputIndex),
			Value:        btcutil.Amount(o.Amount),
			IsOurAddress: o.IsOurAddress,
		})
	}

	previousOutpoints := make(
		[]lnwallet.PreviousOutPoint, len(tx.PreviousOutpoints),
	)
	for idx, previousOutPoint := range tx.PreviousOutpoints {
		previousOutpoints[idx] = lnwallet.PreviousOutPoint{
			OutPoint:    previousOutPoint.Outpoint,
			IsOurOutput: previousOutPoint.IsOurOutput,
		}
	}

	// We also get unconfirmed transactions, so BlockHash can be empty.
	var (
		blockHash *chainhash.Hash
		err       error
	)

	if tx.BlockHash != "" {
		blockHash, err = chainhash.NewHashFromStr(tx.BlockHash)
		if err != nil {
			return nil, err
		}
	}

	txHash, err := chainhash.NewHashFromStr(tx.TxHash)
	if err != nil {
		return nil, err
	}

	rawTx, err := hex.DecodeString(tx.RawTxHex)
	if err != nil {
		return nil, err
	}

	return &lnwallet.TransactionDetail{
		Hash:              *txHash,
		Value:             btcutil.Amount(tx.Amount),
		NumConfirmations:  tx.NumConfirmations,
		BlockHash:         blockHash,
		BlockHeight:       tx.BlockHeight,
		Timestamp:         tx.TimeStamp,
		TotalFees:         tx.TotalFees,
		OutputDetails:     outputDetails,
		RawTx:             rawTx,
		Label:             tx.Label,
		PreviousOutpoints: previousOutpoints,
	}, nil
}

// ListSweepsVerbose returns a list of sweep transactions known to our node
// with verbose information about each sweep.
func (m *walletKitClient) ListSweepsVerbose(ctx context.Context) (
	[]lnwallet.TransactionDetail, error) {

	rpcCtx, cancel := context.WithTimeout(ctx, m.timeout)
	defer cancel()

	resp, err := m.client.ListSweeps(
		m.walletKitMac.WithMacaroonAuth(rpcCtx),
		&walletrpc.ListSweepsRequest{
			Verbose: true,
		},
	)
	if err != nil {
		return nil, err
	}

	// Since we have requested the verbose response from LND, we need to
	// unmarshal transaction details for each individual sweep.
	rpcDetails := resp.GetTransactionDetails()
	if rpcDetails == nil {
		return nil, fmt.Errorf("invalid transaction details")
	}

	var result []lnwallet.TransactionDetail
	for _, txDetail := range rpcDetails.Transactions {
		tx, err := UnmarshalTransactionDetail(txDetail, m.params)
		if err != nil {
			return nil, err
		}
		result = append(result, *tx)
	}

	return result, nil
}

// BumpFee attempts to bump the fee of a transaction by spending one of its
// outputs at the given fee rate. This essentially results in a
// child-pays-for-parent (CPFP) scenario. If the given output has been used in a
// previous BumpFee call, then a transaction replacing the previous is
// broadcast, resulting in a replace-by-fee (RBF) scenario.
func (m *walletKitClient) BumpFee(ctx context.Context, op wire.OutPoint,
	feeRate chainfee.SatPerKWeight) error {

	rpcCtx, cancel := context.WithTimeout(ctx, m.timeout)
	defer cancel()

	_, err := m.client.BumpFee(
		m.walletKitMac.WithMacaroonAuth(rpcCtx),
		&walletrpc.BumpFeeRequest{
			Outpoint: &lnrpc.OutPoint{
				TxidBytes:   op.Hash[:],
				OutputIndex: op.Index,
			},
			SatPerByte: uint32(feeRate.FeePerKVByte() / 1000),
			Force:      false,
		},
	)
	return err
}

// ListAccounts retrieves all accounts belonging to the wallet by default.
// Optional name and addressType can be provided to filter through all of the
// wallet accounts and return only those matching.
func (m *walletKitClient) ListAccounts(ctx context.Context, name string,
	addressType walletrpc.AddressType) ([]*walletrpc.Account, error) {

	rpcCtx, cancel := context.WithTimeout(ctx, m.timeout)
	defer cancel()

	resp, err := m.client.ListAccounts(
		m.walletKitMac.WithMacaroonAuth(rpcCtx),
		&walletrpc.ListAccountsRequest{
			Name:        name,
			AddressType: addressType,
		},
	)
	if err != nil {
		return nil, err
	}

	return resp.GetAccounts(), nil
}

// FundPsbt creates a fully populated PSBT that contains enough inputs
// to fund the outputs specified in the template. There are two ways of
// specifying a template: Either by passing in a PSBT with at least one
// output declared or by passing in a raw TxTemplate message. If there
// are no inputs specified in the template, coin selection is performed
// automatically. If the template does contain any inputs, it is assumed
// that full coin selection happened externally and no additional inputs
// are added. If the specified inputs aren't enough to fund the outputs
// with the given fee rate, an error is returned.
// After either selecting or verifying the inputs, all input UTXOs are
// locked with an internal app ID.
//
// NOTE: If this method returns without an error, it is the caller's
// responsibility to either spend the locked UTXOs (by finalizing and
// then publishing the transaction) or to unlock/release the locked
// UTXOs in case of an error on the caller's side.
func (m *walletKitClient) FundPsbt(ctx context.Context,
	req *walletrpc.FundPsbtRequest) (*psbt.Packet, int32,
	[]*walletrpc.UtxoLease, error) {

	rpcCtx, cancel := context.WithTimeout(ctx, m.timeout)
	defer cancel()

	resp, err := m.client.FundPsbt(
		m.walletKitMac.WithMacaroonAuth(rpcCtx), req,
	)
	if err != nil {
		return nil, 0, nil, err
	}

	packet, err := psbt.NewFromRawBytes(
		bytes.NewReader(resp.FundedPsbt), false,
	)
	if err != nil {
		return nil, 0, nil, err
	}

	return packet, resp.ChangeOutputIndex, resp.LockedUtxos, nil
}

// SignPsbt expects a partial transaction with all inputs and outputs
// fully declared and tries to sign all unsigned inputs that have all
// required fields (UTXO information, BIP32 derivation information,
// witness or sig scripts) set.
// If no error is returned, the PSBT is ready to be given to the next
// signer or to be finalized if lnd was the last signer.
//
// NOTE: This RPC only signs inputs (and only those it can sign), it
// does not perform any other tasks (such as coin selection, UTXO
// locking or input/output/fee value validation, PSBT finalization). Any
// input that is incomplete will be skipped.
func (m *walletKitClient) SignPsbt(ctx context.Context,
	packet *psbt.Packet) (*psbt.Packet, error) {

	var psbtBuf bytes.Buffer
	if err := packet.Serialize(&psbtBuf); err != nil {
		return nil, err
	}

	rpcCtx, cancel := context.WithTimeout(ctx, m.timeout)
	defer cancel()

	resp, err := m.client.SignPsbt(
		m.walletKitMac.WithMacaroonAuth(rpcCtx),
		&walletrpc.SignPsbtRequest{FundedPsbt: psbtBuf.Bytes()},
	)
	if err != nil {
		return nil, err
	}

	signedPacket, err := psbt.NewFromRawBytes(
		bytes.NewReader(resp.SignedPsbt), false,
	)
	if err != nil {
		return nil, err
	}

	return signedPacket, nil
}

// FinalizePsbt expects a partial transaction with all inputs and
// outputs fully declared and tries to sign all inputs that belong to
// the wallet. Lnd must be the last signer of the transaction. That
// means, if there are any unsigned non-witness inputs or inputs without
// UTXO information attached or inputs without witness data that do not
// belong to lnd's wallet, this method will fail. If no error is
// returned, the PSBT is ready to be extracted and the final TX within
// to be broadcast.
//
// NOTE: This method does NOT publish the transaction once finalized. It
// is the caller's responsibility to either publish the transaction on
// success or unlock/release any locked UTXOs in case of an error in
// this method.
func (m *walletKitClient) FinalizePsbt(ctx context.Context, packet *psbt.Packet,
	account string) (*psbt.Packet, *wire.MsgTx, error) {

	var psbtBuf bytes.Buffer
	if err := packet.Serialize(&psbtBuf); err != nil {
		return nil, nil, err
	}

	rpcCtx, cancel := context.WithTimeout(ctx, m.timeout)
	defer cancel()

	resp, err := m.client.FinalizePsbt(
		m.walletKitMac.WithMacaroonAuth(rpcCtx),
		&walletrpc.FinalizePsbtRequest{
			FundedPsbt: psbtBuf.Bytes(),
			Account:    account,
		},
	)
	if err != nil {
		return nil, nil, err
	}

	finalizedPacket, err := psbt.NewFromRawBytes(
		bytes.NewReader(resp.SignedPsbt), false,
	)
	if err != nil {
		return nil, nil, err
	}

	finalTx := wire.NewMsgTx(2)
	err = finalTx.Deserialize(bytes.NewReader(resp.RawFinalTx))
	if err != nil {
		return nil, nil, err
	}

	return finalizedPacket, finalTx, nil
}

// ImportPublicKey imports a public key as watch-only into the wallet.
//
// NOTE: Events (deposits/spends) for a key will only be detected by lnd if they
// happen after the import. Rescans to detect past events will be supported
// later on.
func (m *walletKitClient) ImportPublicKey(ctx context.Context,
	pubKey *btcec.PublicKey, addrType lnwallet.AddressType) error {

	rpcCtx, cancel := context.WithTimeout(ctx, m.timeout)
	defer cancel()

	var rpcAddrType walletrpc.AddressType
	switch addrType {
	case lnwallet.WitnessPubKey:
		rpcAddrType = walletrpc.AddressType_WITNESS_PUBKEY_HASH
	case lnwallet.NestedWitnessPubKey:
		rpcAddrType = walletrpc.AddressType_NESTED_WITNESS_PUBKEY_HASH
	case lnwallet.TaprootPubkey:
		rpcAddrType = walletrpc.AddressType_TAPROOT_PUBKEY
	default:
		return fmt.Errorf("invalid utxo address type %v", addrType)
	}

	_, err := m.client.ImportPublicKey(
		m.walletKitMac.WithMacaroonAuth(rpcCtx),
		&walletrpc.ImportPublicKeyRequest{
			PublicKey:   pubKey.SerializeCompressed(),
			AddressType: rpcAddrType,
		},
	)
	return err
}

// ImportTaprootScript imports a user-provided taproot script into the wallet.
// The imported script will act as a pay-to-taproot address.
//
// NOTE: Events (deposits/spends) for a key will only be detected by lnd if they
// happen after the import. Rescans to detect past events will be supported
// later on.
//
// NOTE: Taproot keys imported through this RPC currently _cannot_ be used for
// funding PSBTs. Only tracking the balance and UTXOs is currently supported.
func (m *walletKitClient) ImportTaprootScript(ctx context.Context,
	tapscript *waddrmgr.Tapscript) (btcutil.Address, error) {

	if tapscript == nil {
		return nil, fmt.Errorf("invalid tapscript")
	}

	var (
		rpcReq    = &walletrpc.ImportTapscriptRequest{}
		ctrlBlock = tapscript.ControlBlock
	)

	switch tapscript.Type {
	case waddrmgr.TapscriptTypeFullTree:
		rpcReq.InternalPublicKey = schnorr.SerializePubKey(
			ctrlBlock.InternalKey,
		)

		rpcLeaves := make([]*walletrpc.TapLeaf, len(tapscript.Leaves))
		for idx, leaf := range tapscript.Leaves {
			rpcLeaves[idx] = &walletrpc.TapLeaf{
				LeafVersion: uint32(leaf.LeafVersion),
				Script:      leaf.Script,
			}
		}
		rpcReq.Script = &walletrpc.ImportTapscriptRequest_FullTree{
			FullTree: &walletrpc.TapscriptFullTree{
				AllLeaves: rpcLeaves,
			},
		}

	case waddrmgr.TapscriptTypePartialReveal:
		rpcReq.InternalPublicKey = schnorr.SerializePubKey(
			ctrlBlock.InternalKey,
		)
		rpcReq.Script = &walletrpc.ImportTapscriptRequest_PartialReveal{
			PartialReveal: &walletrpc.TapscriptPartialReveal{
				RevealedLeaf: &walletrpc.TapLeaf{
					LeafVersion: uint32(
						ctrlBlock.LeafVersion,
					),
					Script: tapscript.RevealedScript,
				},
				FullInclusionProof: ctrlBlock.InclusionProof,
			},
		}

	case waddrmgr.TaprootKeySpendRootHash:
		rpcReq.InternalPublicKey = schnorr.SerializePubKey(
			ctrlBlock.InternalKey,
		)
		rpcReq.Script = &walletrpc.ImportTapscriptRequest_RootHashOnly{
			RootHashOnly: tapscript.RootHash,
		}

	case waddrmgr.TaprootFullKeyOnly:
		rpcReq.InternalPublicKey = schnorr.SerializePubKey(
			tapscript.FullOutputKey,
		)
		rpcReq.Script = &walletrpc.ImportTapscriptRequest_FullKeyOnly{
			FullKeyOnly: true,
		}

	default:
		return nil, fmt.Errorf("invalid tapscript type <%d>",
			tapscript.Type)
	}

	rpcCtx, cancel := context.WithTimeout(ctx, m.timeout)
	defer cancel()

	importResp, err := m.client.ImportTapscript(
		m.walletKitMac.WithMacaroonAuth(rpcCtx), rpcReq,
	)
	if err != nil {
		return nil, fmt.Errorf("error importing tapscript into lnd: %v",
			err)
	}

	p2trAddr, err := btcutil.DecodeAddress(importResp.P2TrAddress, m.params)
	if err != nil {
		return nil, fmt.Errorf("error parsing imported p2tr addr: %v",
			err)
	}

	return p2trAddr, nil
}<|MERGE_RESOLUTION|>--- conflicted
+++ resolved
@@ -44,8 +44,6 @@
 	Expiration time.Time
 }
 
-<<<<<<< HEAD
-=======
 // ListUnspentOption is a functional type for an option that modifies a
 // ListUnspentRequest.
 type ListUnspentOption func(r *walletrpc.ListUnspentRequest)
@@ -66,7 +64,6 @@
 	}
 }
 
->>>>>>> cd37d1aa
 // WalletKitClient exposes wallet functionality.
 type WalletKitClient interface {
 	// ListUnspent returns a list of all utxos spendable by the wallet with
